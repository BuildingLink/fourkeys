#!/bin/bash
# Copyright 2020 Google LLC
#
# Licensed under the Apache License, Version 2.0 (the "License");
# you may not use this file except in compliance with the License.
# You may obtain a copy of the License at
#
#      http://www.apache.org/licenses/LICENSE-2.0
#
# Unless required by applicable law or agreed to in writing, software
# distributed under the License is distributed on an "AS IS" BASIS,
# WITHOUT WARRANTIES OR CONDITIONS OF ANY KIND, either express or implied.
# See the License for the specific language governing permissions and
# limitations under the License.


DIR="$( cd "$( dirname "${BASH_SOURCE[0]}" )" >/dev/null 2>&1 && pwd )"

environment () {
  # Set values that will be overwritten if env.sh exists
  export PARENT_PROJECT=$(gcloud config get-value project)
  export FOURKEYS_PROJECT=$(printf "fourkeys-%06d" $((RANDOM%999999)))
  export FOURKEYS_REGION=us-central1
  export HELLOWORLD_PROJECT=$(printf "helloworld-%06d" $((RANDOM%999999)))
  export HELLOWORLD_REGION=us-central
  export HELLOWORLD_ZONE=${HELLOWORLD_REGION}1-a
  export PARENT_FOLDER=$(gcloud projects describe ${PARENT_PROJECT} --format="value(parent.id)")
  export BILLING_ACCOUNT=$(gcloud beta billing projects describe ${PARENT_PROJECT} --format="value(billingAccountName)" || sed -e 's/.*\///g')

  export PYTHONHTTPSVERIFY=0

  [[ -f "$DIR/env.sh" ]] && echo "Importing environment from $DIR/env.sh..." && . $DIR/env.sh
  echo "Writing $DIR/env.sh..."
  cat > $DIR/env.sh << EOF
export FOURKEYS_PROJECT=${FOURKEYS_PROJECT}
export FOURKEYS_REGION=${FOURKEYS_REGION}
export HELLOWORLD_PROJECT=${HELLOWORLD_PROJECT}
export HELLOWORLD_ZONE=${HELLOWORLD_ZONE}
export BILLING_ACCOUNT=${BILLING_ACCOUNT}
export PARENT_PROJECT=${PARENT_PROJECT}
export PARENT_FOLDER=${PARENT_FOLDER}
EOF
}

create_new_project(){
  echo "Creating new project for Four Keys Dashboard..."; set -x
  gcloud projects create ${FOURKEYS_PROJECT} --folder=${PARENT_FOLDER}
  gcloud beta billing projects link ${FOURKEYS_PROJECT} --billing-account=${BILLING_ACCOUNT}

  set +x; echo
}

fourkeys_project_setup () {
  # Check that the Four Keys Project has a billing account
  export BILLING_ACCOUNT=$(gcloud beta billing projects describe ${FOURKEYS_PROJECT} --format="value(billingAccountName)" || sed -e 's/.*\///g')

  if [[ ! ${BILLING_ACCOUNT} ]]
  then echo "Please enable billing account on ${FOURKEYS_PROJECT}" 
  exit
  fi

  export FOURKEYS_REGION=us-central1
  export SSH_PRIVATE_KEY=$(cat ~/.ssh/id_rsa)

  echo "Setting up project for Four Keys Dashboard..."; set -x
  get_project_number
  gcloud config set project ${FOURKEYS_PROJECT}
  set +x; echo

  echo "Enabling apis..."; set -x
  gcloud services enable compute.googleapis.com
  gcloud services enable run.googleapis.com
  gcloud services enable cloudbuild.googleapis.com
  gcloud services enable pubsub.googleapis.com
  gcloud services enable containerregistry.googleapis.com
  gcloud services enable bigquery.googleapis.com
  gcloud services enable bigquerydatatransfer.googleapis.com
  gcloud services enable bigqueryconnection.googleapis.com
  gcloud services enable secretmanager.googleapis.com
  set +x; echo

  echo "Setting up service accounts and permissions.."; set -x
  gcloud projects add-iam-policy-binding ${FOURKEYS_PROJECT} \
    --member serviceAccount:${FOURKEYS_PROJECTNUM}@cloudbuild.gserviceaccount.com \
    --role roles/run.admin
  gcloud projects add-iam-policy-binding ${FOURKEYS_PROJECT} \
    --member serviceAccount:${FOURKEYS_PROJECTNUM}@cloudbuild.gserviceaccount.com \
    --role roles/iam.serviceAccountUser

  echo "Creating Github event handler Pub/Sub topic..."; set -x
  gcloud pubsub topics create GitHub-Hookshot
  set +x; echo

  echo "Creating Gitlab event handler Pub/Sub topic..."; set -x
  gcloud pubsub topics create Gitlab
  set +x; echo

  echo "Creating cloud-builds topic..."; set -x
  gcloud pubsub topics create cloud-builds
  set +x; echo

  echo "Deploying event handler..."; set -x
  cd $DIR/../event_handler
  gcloud builds submit --substitutions _TAG=latest,_REGION=${FOURKEYS_REGION} .
  set +x; echo

  echo "Deploying BQ github worker..."; set -x
  cd $DIR/../bq_workers/github_parser
  gcloud builds submit --substitutions _TAG=latest,_REGION=${FOURKEYS_REGION} .
  set +x; echo

  echo "Deploying BQ cloud build worker..."; set -x
  cd $DIR/../bq_workers/cloud_build_parser
  gcloud builds submit --substitutions _TAG=latest,_REGION=${FOURKEYS_REGION} . 
  set +x; echo

  echo "Creating BQ worker Pub/Sub subscription..."; set -x
  # grant Cloud Pub/Sub the permission to create tokens
  export PUBSUB_SERVICE_ACCOUNT="service-${FOURKEYS_PROJECTNUM}@gcp-sa-pubsub.iam.gserviceaccount.com"
  gcloud projects add-iam-policy-binding ${FOURKEYS_PROJECT} \
    --member="serviceAccount:${PUBSUB_SERVICE_ACCOUNT}"\
    --role='roles/iam.serviceAccountTokenCreator'
  gcloud iam service-accounts create cloud-run-pubsub-invoker \
     --display-name "Cloud Run Pub/Sub Invoker"
  gcloud run  --platform managed services add-iam-policy-binding github-worker \
   --member="serviceAccount:cloud-run-pubsub-invoker@${FOURKEYS_PROJECT}.iam.gserviceaccount.com" \
   --role=roles/run.invoker
  gcloud run  --platform managed services add-iam-policy-binding cloud-build-worker \
   --member="serviceAccount:cloud-run-pubsub-invoker@${FOURKEYS_PROJECT}.iam.gserviceaccount.com" \
   --role=roles/run.invoker

  # Get push endpoint for github-worker
  export PUSH_ENDPOINT_URL=$(gcloud run --platform managed --region ${FOURKEYS_REGION} services describe github-worker --format=yaml | grep url | head -1 | sed -e 's/  *url: //g')
  # configure the subscription push identity
  gcloud pubsub subscriptions create GithubSubscription \
    --topic=GitHub-Hookshot \
    --push-endpoint=${PUSH_ENDPOINT_URL} \
    --push-auth-service-account=cloud-run-pubsub-invoker@${FOURKEYS_PROJECT}.iam.gserviceaccount.com
  set +x; echo

  # Get push endpoint for cloud-build-worker
  export PUSH_ENDPOINT_URL=$(gcloud run --platform managed --region ${FOURKEYS_REGION} services describe cloud-build-worker --format=yaml | grep url | head -1 | sed -e 's/  *url: //g')
  # configure the subscription push identity
  gcloud pubsub subscriptions create CloudBuildSubscription \
    --topic=cloud-builds \
    --push-endpoint=${PUSH_ENDPOINT_URL} \
    --push-auth-service-account=cloud-run-pubsub-invoker@${FOURKEYS_PROJECT}.iam.gserviceaccount.com
  set +x; echo

  echo "Creating BigQuery dataset and tables"; set -x
  bq mk \
    --dataset \
    ${FOURKEYS_PROJECT}:four_keys

  bq mk \
    --table \
    ${FOURKEYS_PROJECT}:four_keys.changes \
    $DIR/changes_schema.json

  bq mk \
    --table \
    ${FOURKEYS_PROJECT}:four_keys.deployments \
    $DIR/deployments_schema.json
  
  bq mk \
    --table \
    ${FOURKEYS_PROJECT}:four_keys.events_raw \
    $DIR/events_raw_schema.json

  bq mk \
    --table \
    ${FOURKEYS_PROJECT}:four_keys.incidents \
    $DIR/incidents_schema.json
  set +x; echo

  echo "Saving Github Secret in Secret Manager.."; set -x\
  # Set permissions so Cloud Run can access secrets
  SERVICE_ACCOUNT=$(gcloud iam service-accounts list --format 'value(EMAIL)' \
    --filter 'NAME:Default compute service account')
  gcloud projects add-iam-policy-binding ${FOURKEYS_PROJECT} \
    --member=serviceAccount:$SERVICE_ACCOUNT \
    --role=roles/secretmanager.secretAccessor

  # Create and save secret
  SECRET="$(python3 -c 'import secrets 
print(secrets.token_hex(20))' | tr -d '\n')"
  echo $SECRET | tr -d '\n' | gcloud beta secrets create event-handler \
    --replication-policy=automatic \
    --data-file=-
  set +x; echo
}

helloworld_project_setup () {
  echo "Setting up project for Helloworld..."; set -x
  gcloud projects create ${HELLOWORLD_PROJECT} --folder=${PARENT_FOLDER}
  gcloud beta billing projects link ${HELLOWORLD_PROJECT} --billing-account=${BILLING_ACCOUNT}
  gcloud config set project ${HELLOWORLD_PROJECT}
  set +x; echo

  echo "Enabling apis..."; set -x
  gcloud services enable compute.googleapis.com
  gcloud services enable cloudbuild.googleapis.com
  gcloud services enable run.googleapis.com
  gcloud services enable containerregistry.googleapis.com
  set +x; echo

  echo "Cloning Helloworld demo..."; set -x
  cd $DIR
  git clone https://github.com/knative/docs.git
  set +x

  echo "Building default helloworld app..."; set -x
  cd ${DIR}/docs/docs/serving/samples/hello-world/helloworld-python
  gcloud builds submit --tag gcr.io/${HELLOWORLD_PROJECT}/helloworld .
  set +x

  echo "Deploying to staging..."; set -x
  gcloud run deploy helloworld-staging --image gcr.io/${HELLOWORLD_PROJECT}/helloworld --allow-unauthenticated
  set +x

  echo "Deploying to prod..."; set -x
  gcloud run deploy helloworld-prod --image gcr.io/${HELLOWORLD_PROJECT}/helloworld --allow-unauthenticated
  set +x

}

generate_data(){
  gcloud config set project ${FOURKEYS_PROJECT}
  echo "Creating mock data..."; 
  export WEBHOOK=$(gcloud run --platform managed --region ${FOURKEYS_REGION} services describe event-handler --format=yaml | grep url | head -1 | sed -e 's/  *url: //g')
  export GITHUB_SECRET=$SECRET

  set -x
  python3 ${DIR}/../data_generator/data.py
  set +x
}

schedule_bq_queries(){
  cd ${DIR}/../queries/
  pip3 install -r requirements.txt -q
  echo "Creating BigQuery scheduled queries for derived tables.."; set -x

  python3 schedule.py --query_file=changes.sql --table=changes
  python3 schedule.py --query_file=deployments.sql --table=deployments
  python3 schedule.py --query_file=incidents.sql --table=incidents

  set +x; echo
  cd ${DIR}
}

project_prompt(){
  # Confirm project is the correct one to use for four-keys
  continue=1
  while [[ ${continue} -gt 0 ]]
  do

  # Prompt until project-id is correct
  if [[ ${FOURKEYS_PROJECT} ]]
  then read -p "Would you like to use ${FOURKEYS_PROJECT} to deploy a new Cloud Run worker? (y/n) :" yesno
  fi 

  if [[ ${yesno} == "y" ]]
  then continue=0
  else read -p "Please input project_id: " projectid
  export FOURKEYS_PROJECT=${projectid}
  fi

  done
}

<<<<<<< HEAD
get_project_number(){
  # There is sometimes a delay in the API and gcloud projects list will return nothing
  # Run the gcloud command until it returns a value
=======
check_bq_status(){
  echo "Waiting for BigQuery jobs to complete..." 
>>>>>>> 9f6d82c0
  continue=1
  while [[ ${continue} -gt 0 ]]
  do

<<<<<<< HEAD
  export FOURKEYS_PROJECTNUM=$(gcloud projects list --filter="${FOURKEYS_PROJECT}" --format="value(PROJECT_NUMBER)")
  if [[ ${FOURKEYS_PROJECTNUM} ]]
  then continue=0
=======
  # Wait for BQ jobs to run
  jobStatus=$(bq ls -j -a -n 10 ${FOURKEYS_PROJECT})
  if [[ "${jobStatus}" != *"PENDING"* ]]
  then continue=0
  echo "BigQuery jobs done!"
>>>>>>> 9f6d82c0
  fi

  done
}

#Main
read -p "Would you like to create a new Google Cloud Project for the four key metrics? (y/n):" new_yesno
if [[ ${new_yesno} == "y" ]]
then echo "Setting up the environment..."
environment
create_new_project
else project_prompt
fi

fourkeys_project_setup

read -p "Would you like to create a separate new project to test deployments for the four key metrics? (y/n):" test_yesno
if [[ ${test_yesno} == "y" ]]
then helloworld_project_setup
fi

read -p "Would you like to generate mock data? (y/n):" mock_yesno
if [[ ${mock_yesno} == "y" ]]
then generate_data
fi
schedule_bq_queries
check_bq_status

python -m webbrowser https://datastudio.google.com/datasources/create?connectorId=AKfycbxCOPCqhVOJQlRpOPgJ47dPZNdDu44MXbjsgKw_2-s

echo "Setup complete.  To integrate with your own repo or other services, please see the README.md"<|MERGE_RESOLUTION|>--- conflicted
+++ resolved
@@ -268,29 +268,32 @@
   done
 }
 
-<<<<<<< HEAD
 get_project_number(){
   # There is sometimes a delay in the API and gcloud projects list will return nothing
   # Run the gcloud command until it returns a value
-=======
-check_bq_status(){
-  echo "Waiting for BigQuery jobs to complete..." 
->>>>>>> 9f6d82c0
   continue=1
   while [[ ${continue} -gt 0 ]]
   do
 
-<<<<<<< HEAD
   export FOURKEYS_PROJECTNUM=$(gcloud projects list --filter="${FOURKEYS_PROJECT}" --format="value(PROJECT_NUMBER)")
   if [[ ${FOURKEYS_PROJECTNUM} ]]
   then continue=0
-=======
+  fi
+
+  done
+}
+
+check_bq_status(){
+  echo "Waiting for BigQuery jobs to complete..." 
+  continue=1
+  while [[ ${continue} -gt 0 ]]
+  do
+
   # Wait for BQ jobs to run
   jobStatus=$(bq ls -j -a -n 10 ${FOURKEYS_PROJECT})
   if [[ "${jobStatus}" != *"PENDING"* ]]
   then continue=0
   echo "BigQuery jobs done!"
->>>>>>> 9f6d82c0
   fi
 
   done
